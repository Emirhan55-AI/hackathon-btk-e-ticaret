--- conflicted
+++ resolved
@@ -38,15 +38,9 @@
 
 # PHASE 6: Enhanced FastAPI application with multi-modal AI capabilities
 app = FastAPI(
-<<<<<<< HEAD
-    title="Aura Image Processing Service",  # Service name shown in API docs
-    description="Analyzes clothing photos using advanced AI models (Advanced CV Detection, CLIP, ResNet-50, ViT)",  # Enhanced description
-    version="2.0.0"  # Updated version for Phase 2
-=======
     title="🧠 Aura Image Processing - PHASE 6 MULTI-MODAL AI",
     description="Advanced computer vision service with transformer models, CLIP integration, and cross-modal understanding",
     version="6.0.0"  # Phase 6 with multi-modal AI capabilities
->>>>>>> 8be252d8
 )
 
 # PHASE 6: Advanced Request Models with Multi-Modal Intelligence
@@ -133,15 +127,6 @@
         
         return np.random.choice(descriptions)
     
-<<<<<<< HEAD
-    Returns:
-        JSON response containing detailed analysis results including:
-        - Detected clothing items using advanced computer vision algorithms
-        - Style attributes (casual, formal, sporty, etc.)
-        - Color analysis (dominant colors and color distribution)
-        - Pattern recognition (solid, striped, floral, etc.)
-        - Feature embeddings for similarity matching
-=======
     def _analyze_dominant_colors(self, image_array: np.ndarray) -> List[Dict[str, Any]]:
         """Analyze dominant colors in image"""
         # Simulate color analysis
@@ -201,7 +186,6 @@
         return detected_items
 
 class SimulatedTransformerModel:
->>>>>>> 8be252d8
     """
     Simulated Transformer model (BERT/RoBERTa) for Phase 6 development.
     Will be replaced with real transformers when dependencies are installed.
@@ -296,36 +280,8 @@
                 clip_description = self.clip_model.generate_description(image_array)
                 vision_embeddings = self.clip_model.encode_image(image_array)
             
-<<<<<<< HEAD
-            # Prepare the response with complete analysis results
-            response_data = {
-                "message": "Image analyzed successfully using advanced AI models",
-                "filename": file.filename,
-                "file_size_bytes": len(file_content),
-                "image_dimensions": {
-                    "width": image.size[0],
-                    "height": image.size[1]
-                },
-                "content_type": file.content_type,
-                "processing_method": "ai_powered_analysis",
-                "analysis_results": analysis_results,
-                "model_info": {
-                    "feature_extractors": ["ResNet-50", "Vision Transformer (ViT)"],
-                    "embedding_model": "CLIP (openai/clip-vit-base-patch32)",
-                    "detection_model": "Advanced Computer Vision Detection System",
-                    "total_models": 4
-                },
-                "performance_notes": [
-                    "Analysis includes deep learning-based feature extraction",
-                    "Style and color analysis using CLIP text-image understanding",
-                    "Pattern recognition through semantic similarity matching",
-                    "Feature embeddings suitable for similarity search and recommendations"
-                ]
-            }
-=======
             # Step 3: Advanced Color Analysis
             colors = self._analyze_colors_advanced(image_array, request.color_analysis_level)
->>>>>>> 8be252d8
             
             # Step 4: Transformer-based Semantic Analysis
             transformer_insights = {}
@@ -572,19 +528,6 @@
         return response.dict()
         
     except Exception as e:
-<<<<<<< HEAD
-        # Handle any errors that occur during image processing
-        logger.error(f"Error processing image {file.filename}: {str(e)}")
-        raise HTTPException(
-            status_code=500, 
-            detail=f"Error processing image: {str(e)}"
-        )
-
-# Run the server when this file is executed directly
-if __name__ == "__main__":
-    import uvicorn
-    logger.info("Starting Aura Image Processing Service...")
-=======
         logger.error(f"Error in Phase 6 multi-modal analysis: {str(e)}")
         raise HTTPException(status_code=500, detail=f"Multi-modal AI analysis error: {str(e)}")
 
@@ -690,5 +633,4 @@
     import uvicorn
     # Start the Phase 6 Multi-Modal AI Image Processing Service
     # This service now includes transformer models, CLIP, and advanced computer vision
->>>>>>> 8be252d8
     uvicorn.run(app, host="0.0.0.0", port=8001)